name: Behavior Test

on:
  push:
    branches:
      - main
    tags-ignore:
      - v*
  pull_request:
    branches:
      - main
    tags-ignore:
      - v*

jobs:
  test:
    runs-on: ubuntu-latest
    strategy:
      fail-fast: false
    steps:
      - uses: actions/checkout@v2
      - uses: actions/cache@v4
        with:
          path: |
            ~/.cargo/bin/
            ~/.cargo/registry/index/
            ~/.cargo/registry/cache/
            ~/.cargo/git/db/
            target/
          key: ${{ runner.os }}-cargo-${{ hashFiles('**/Cargo.lock') }}
      - name: Setup 1Password Connect
        uses: 1password/load-secrets-action/configure@v1
        with:
          service-account-token: ${{ secrets.OP_SERVICE_ACCOUNT_TOKEN }}
      - name: Setup
        uses: 1password/load-secrets-action@v2
        with:
          export-env: true
        env:
          KAGI_TOKEN: "op://Github Actions/kagi/credential"
      - name: Run tests
<<<<<<< HEAD
        environment:
=======
        env:
>>>>>>> 6e9f99e2
          RUST_LOG: "debug"
        run: cargo test<|MERGE_RESOLUTION|>--- conflicted
+++ resolved
@@ -39,10 +39,6 @@
         env:
           KAGI_TOKEN: "op://Github Actions/kagi/credential"
       - name: Run tests
-<<<<<<< HEAD
-        environment:
-=======
         env:
->>>>>>> 6e9f99e2
           RUST_LOG: "debug"
         run: cargo test